# F2DNet

F2DNet is a [Pedestron](https://github.com/hasanirtiza/Pedestron) based repository which implements a novel, two-staged detector i.e. Fast Focal Detection Network for pedestrian detection.

### Installation
<<<<<<< HEAD
Please refer to base repository for step-by-step installation. 
=======
We refer to the installation and list of dependencies to [installation](https://github.com/hasanirtiza/Pedestron/blob/master/INSTALL.md) file.
Clone this repo and follow [installation](https://github.com/hasanirtiza/Pedestron/blob/master/INSTALL.md). Alternatively, [Google Colab](https://github.com/hasanirtiza/Pedestron/blob/master/colab/PedestronColab.ipynb) step-by-step instruction can be followed for installation (Please download the pre-trained models from the table in the readme.md, the link is broken on google colab for the pre-trained model). Addiitonally, you can also refer to the [google doc](https://docs.google.com/document/d/1cmFuGJvb1PQzJwAj7WDBUy-CEepIqpUE7WCY2dXbfKQ/edit) file for step-by-step installation. For running a [docker image](https://github.com/hasanirtiza/Pedestron/blob/master/INSTALL.md#docker-installation) please see installation file.
>>>>>>> 29b7db62

### List of detectors
In addition to configuration for different detectors provided in base repository we provide configuration for F2DNet.


### Following datasets are currently supported 
* [Caltech](http://www.vision.caltech.edu/Image_Datasets/CaltechPedestrians/)
* [CityPersons](https://github.com/cvgroup-njust/CityPersons)
* [EuroCity Persons](https://eurocity-dataset.tudelft.nl/)

### Datasets Preparation
* We refer to base repository for dataset preparation.


# Benchmarking 
<<<<<<< HEAD
Benchmarks and model files will be shared soon.
=======

### Benchmarking of pre-trained models on pedestrian detection datasets (autonomous driving)
|    Detector                | Dataset   | Backbone| Reasonable  | Heavy    | 
|--------------------|:--------:|:--------:|:--------:|:--------:|
| [Cascade Mask R-CNN](https://drive.google.com/file/d/12mWjmWBv-4wra8hCNF71Wq0U2va0Ai8e/view?usp=sharing) | CityPersons        | HRNet | 7.5        |   28.0      | 
| [Cascade Mask R-CNN](https://drive.google.com/file/d/1u2YTq1ttK1Nn-XWA0TbTjyerq7-LH_EE/view?usp=sharing) | CityPersons        | MobileNet | 10.2        |   37.3      | 
| Faster R-CNN | CityPersons        | HRNet | 10.2        |   36.2      |
| RetinaNet | CityPersons        | ResNeXt | 14.6        |   39.5      |
| RetinaNet with Guided Anchoring | CityPersons        | ResNeXt | 11.7        |   41.5      |
| Hybrid Task Cascade (HTC) | CityPersons        | ResNeXt | 9.5       |   35.8      | 
| [MGAN](https://drive.google.com/file/d/1vcB4PrS0Vpo48f27QpGtJPWo9iwGs5Vl/view?usp=sharing) | CityPersons        | VGG | 11.2       |   52.5      |
| [CSP](https://drive.google.com/file/d/14qpoyQWIirzUyLZHTxjZe-09AxiUtIxK/view?usp=sharing) | CityPersons        | ResNet-50 | 10.9       |   41.3      | 
| [Cascade Mask R-CNN](https://drive.google.com/file/d/12J5z4G48LIgv2w74VvH6jz-Z2095SIDU/view?usp=sharing) | Caltech        | HRNet |   1.7      |    25.7     | 
| [Cascade Mask R-CNN](https://drive.google.com/file/d/1Hu0VzsN_RAfQzP9K5UfwrqJcV14ZzTD1/view?usp=sharing) | EuroCity Persons | HRNet |    4.4     |  21.3       |
| Faster R-CNN | EuroCity Persons        | HRNet | 6.1        |   27.0      |
 
 
### Benchmarking of pre-trained models on general human/person detection datasets
 
 |    Detector                | Dataset   | Backbone| AP  |
 |--------------------|:--------:|:--------:|:--------:|
 |    [Cascade Mask R-CNN](https://drive.google.com/file/d/1Nsvf7qU02fvRdTO2jcKo5Rgr5JOV3Ptx/view?usp=sharing) | CrowdHuman   | HRNet| 84.1  |

# Getting Started

### Running a demo using pre-trained model on few images

Pre-trained model can be evaluated on sample images in the following way

```shell 
python tools/demo.py config checkpoint input_dir output_dir
```
Download one of our provided pre-trained model and place it in  models_pretrained folder. Demo can be run using the following command

```shell 
python tools/demo.py configs/elephant/cityperson/cascade_hrnet.py ./models_pretrained/epoch_5.pth.stu demo/ result_demo/ 
```

See [Google Colab demo](https://github.com/hasanirtiza/Pedestron/blob/master/colab/PedestronColab.ipynb). 



### Training

- [x] single GPU training
- [x] multiple GPU training

Train with single GPU

```shell
python tools/train.py ${CONFIG_FILE}
```

Train with multiple GPUs
```shell
./tools/dist_train.sh ${CONFIG_FILE} ${GPU_NUM} [optional arguments]
```

For instance training on CityPersons using single GPU 

```shell
python tools/train.py configs/elephant/cityperson/cascade_hrnet.py
```

Training on CityPersons using multiple(7 in this case) GPUs 
```shell
./tools/dist_train.sh configs/elephant/cityperson/cascade_hrnet.py 7  
```

### Testing

- [x] single GPU testing
- [x] multiple GPU testing

Test can be run using the following command.
 
```shell 
python ./tools/TEST_SCRIPT_TO_RUN.py PATH_TO_CONFIG_FILE ./models_pretrained/epoch_ start end\
 --out Output_filename --mean_teacher 
``` 

For example for CityPersons inference can be done the following way

1) Download the pretrained [CityPersons](https://drive.google.com/open?id=1B487ljaU9FxTSFaLoirOSqadZ-39QEH8) model and place it in the folder "models_pretrained/".
2) Run the following command:

```shell 
python ./tools/test_city_person.py configs/elephant/cityperson/cascade_hrnet.py ./models_pretrained/epoch_ 5 6\
 --out result_citypersons.json --mean_teacher 
```
Alternatively, for EuroCity Persons

```shell
python ./tools/test_euroCity.py configs/elephant/eurocity/cascade_hrnet.py ./models_pretrained/epoch_ 147 148 --mean_teacher
```

or without mean_teacher flag for MGAN

```shell 
python ./tools/test_city_person.py configs/elephant/cityperson/mgan_vgg.py ./models_pretrained/epoch_ 1 2\
 --out result_citypersons.json  
```

Testing with multiple GPUs on CrowdHuman

```shell
./tools/dist_test.sh ${CONFIG_FILE} ${CHECKPOINT_FILE} ${GPU_NUM} [--out ${RESULT_FILE}] [--eval ${EVAL_METRICS}]
```

```shell
./tools/dist_test.sh configs/elephant/crowdhuman/cascade_hrnet.py ./models_pretrained/epoch_19.pth.stu 8 --out CrowdHuman12.pkl --eval bbox
```

* Similarly change respective paths for EuroCity Persons
* For Caltech refer to [Datasets preparation file](Datasets-PreProcessing.md)

### Please cite the following work
[CVPR2021](https://openaccess.thecvf.com/content/CVPR2021/papers/Hasan_Generalizable_Pedestrian_Detection_The_Elephant_in_the_Room_CVPR_2021_paper.pdf)
```
@InProceedings{Hasan_2021_CVPR,
    author    = {Hasan, Irtiza and Liao, Shengcai and Li, Jinpeng and Akram, Saad Ullah and Shao, Ling},
    title     = {Generalizable Pedestrian Detection: The Elephant in the Room},
    booktitle = {Proceedings of the IEEE/CVF Conference on Computer Vision and Pattern Recognition (CVPR)},
    month     = {June},
    year      = {2021},
    pages     = {11328-11337}
}
```
>>>>>>> 29b7db62
<|MERGE_RESOLUTION|>--- conflicted
+++ resolved
@@ -3,14 +3,11 @@
 F2DNet is a [Pedestron](https://github.com/hasanirtiza/Pedestron) based repository which implements a novel, two-staged detector i.e. Fast Focal Detection Network for pedestrian detection.
 
 ### Installation
-<<<<<<< HEAD
 Please refer to base repository for step-by-step installation. 
-=======
-We refer to the installation and list of dependencies to [installation](https://github.com/hasanirtiza/Pedestron/blob/master/INSTALL.md) file.
-Clone this repo and follow [installation](https://github.com/hasanirtiza/Pedestron/blob/master/INSTALL.md). Alternatively, [Google Colab](https://github.com/hasanirtiza/Pedestron/blob/master/colab/PedestronColab.ipynb) step-by-step instruction can be followed for installation (Please download the pre-trained models from the table in the readme.md, the link is broken on google colab for the pre-trained model). Addiitonally, you can also refer to the [google doc](https://docs.google.com/document/d/1cmFuGJvb1PQzJwAj7WDBUy-CEepIqpUE7WCY2dXbfKQ/edit) file for step-by-step installation. For running a [docker image](https://github.com/hasanirtiza/Pedestron/blob/master/INSTALL.md#docker-installation) please see installation file.
->>>>>>> 29b7db62
 
-### List of detectors
+### List of detectors<img title="Amsterdam" src="gifs/1.gif" width="400" /> <img title="Amsterdam" src="gifs/2.gif" width="400"/>
+<img title="Amsterdam" src="gifs/3.gif" width="400"/> <img title="Amsterdam" src="gifs/4.gif" width="400"/>
+
 In addition to configuration for different detectors provided in base repository we provide configuration for F2DNet.
 
 
@@ -24,135 +21,4 @@
 
 
 # Benchmarking 
-<<<<<<< HEAD
-Benchmarks and model files will be shared soon.
-=======
-
-### Benchmarking of pre-trained models on pedestrian detection datasets (autonomous driving)
-|    Detector                | Dataset   | Backbone| Reasonable  | Heavy    | 
-|--------------------|:--------:|:--------:|:--------:|:--------:|
-| [Cascade Mask R-CNN](https://drive.google.com/file/d/12mWjmWBv-4wra8hCNF71Wq0U2va0Ai8e/view?usp=sharing) | CityPersons        | HRNet | 7.5        |   28.0      | 
-| [Cascade Mask R-CNN](https://drive.google.com/file/d/1u2YTq1ttK1Nn-XWA0TbTjyerq7-LH_EE/view?usp=sharing) | CityPersons        | MobileNet | 10.2        |   37.3      | 
-| Faster R-CNN | CityPersons        | HRNet | 10.2        |   36.2      |
-| RetinaNet | CityPersons        | ResNeXt | 14.6        |   39.5      |
-| RetinaNet with Guided Anchoring | CityPersons        | ResNeXt | 11.7        |   41.5      |
-| Hybrid Task Cascade (HTC) | CityPersons        | ResNeXt | 9.5       |   35.8      | 
-| [MGAN](https://drive.google.com/file/d/1vcB4PrS0Vpo48f27QpGtJPWo9iwGs5Vl/view?usp=sharing) | CityPersons        | VGG | 11.2       |   52.5      |
-| [CSP](https://drive.google.com/file/d/14qpoyQWIirzUyLZHTxjZe-09AxiUtIxK/view?usp=sharing) | CityPersons        | ResNet-50 | 10.9       |   41.3      | 
-| [Cascade Mask R-CNN](https://drive.google.com/file/d/12J5z4G48LIgv2w74VvH6jz-Z2095SIDU/view?usp=sharing) | Caltech        | HRNet |   1.7      |    25.7     | 
-| [Cascade Mask R-CNN](https://drive.google.com/file/d/1Hu0VzsN_RAfQzP9K5UfwrqJcV14ZzTD1/view?usp=sharing) | EuroCity Persons | HRNet |    4.4     |  21.3       |
-| Faster R-CNN | EuroCity Persons        | HRNet | 6.1        |   27.0      |
- 
- 
-### Benchmarking of pre-trained models on general human/person detection datasets
- 
- |    Detector                | Dataset   | Backbone| AP  |
- |--------------------|:--------:|:--------:|:--------:|
- |    [Cascade Mask R-CNN](https://drive.google.com/file/d/1Nsvf7qU02fvRdTO2jcKo5Rgr5JOV3Ptx/view?usp=sharing) | CrowdHuman   | HRNet| 84.1  |
-
-# Getting Started
-
-### Running a demo using pre-trained model on few images
-
-Pre-trained model can be evaluated on sample images in the following way
-
-```shell 
-python tools/demo.py config checkpoint input_dir output_dir
-```
-Download one of our provided pre-trained model and place it in  models_pretrained folder. Demo can be run using the following command
-
-```shell 
-python tools/demo.py configs/elephant/cityperson/cascade_hrnet.py ./models_pretrained/epoch_5.pth.stu demo/ result_demo/ 
-```
-
-See [Google Colab demo](https://github.com/hasanirtiza/Pedestron/blob/master/colab/PedestronColab.ipynb). 
-
-
-
-### Training
-
-- [x] single GPU training
-- [x] multiple GPU training
-
-Train with single GPU
-
-```shell
-python tools/train.py ${CONFIG_FILE}
-```
-
-Train with multiple GPUs
-```shell
-./tools/dist_train.sh ${CONFIG_FILE} ${GPU_NUM} [optional arguments]
-```
-
-For instance training on CityPersons using single GPU 
-
-```shell
-python tools/train.py configs/elephant/cityperson/cascade_hrnet.py
-```
-
-Training on CityPersons using multiple(7 in this case) GPUs 
-```shell
-./tools/dist_train.sh configs/elephant/cityperson/cascade_hrnet.py 7  
-```
-
-### Testing
-
-- [x] single GPU testing
-- [x] multiple GPU testing
-
-Test can be run using the following command.
- 
-```shell 
-python ./tools/TEST_SCRIPT_TO_RUN.py PATH_TO_CONFIG_FILE ./models_pretrained/epoch_ start end\
- --out Output_filename --mean_teacher 
-``` 
-
-For example for CityPersons inference can be done the following way
-
-1) Download the pretrained [CityPersons](https://drive.google.com/open?id=1B487ljaU9FxTSFaLoirOSqadZ-39QEH8) model and place it in the folder "models_pretrained/".
-2) Run the following command:
-
-```shell 
-python ./tools/test_city_person.py configs/elephant/cityperson/cascade_hrnet.py ./models_pretrained/epoch_ 5 6\
- --out result_citypersons.json --mean_teacher 
-```
-Alternatively, for EuroCity Persons
-
-```shell
-python ./tools/test_euroCity.py configs/elephant/eurocity/cascade_hrnet.py ./models_pretrained/epoch_ 147 148 --mean_teacher
-```
-
-or without mean_teacher flag for MGAN
-
-```shell 
-python ./tools/test_city_person.py configs/elephant/cityperson/mgan_vgg.py ./models_pretrained/epoch_ 1 2\
- --out result_citypersons.json  
-```
-
-Testing with multiple GPUs on CrowdHuman
-
-```shell
-./tools/dist_test.sh ${CONFIG_FILE} ${CHECKPOINT_FILE} ${GPU_NUM} [--out ${RESULT_FILE}] [--eval ${EVAL_METRICS}]
-```
-
-```shell
-./tools/dist_test.sh configs/elephant/crowdhuman/cascade_hrnet.py ./models_pretrained/epoch_19.pth.stu 8 --out CrowdHuman12.pkl --eval bbox
-```
-
-* Similarly change respective paths for EuroCity Persons
-* For Caltech refer to [Datasets preparation file](Datasets-PreProcessing.md)
-
-### Please cite the following work
-[CVPR2021](https://openaccess.thecvf.com/content/CVPR2021/papers/Hasan_Generalizable_Pedestrian_Detection_The_Elephant_in_the_Room_CVPR_2021_paper.pdf)
-```
-@InProceedings{Hasan_2021_CVPR,
-    author    = {Hasan, Irtiza and Liao, Shengcai and Li, Jinpeng and Akram, Saad Ullah and Shao, Ling},
-    title     = {Generalizable Pedestrian Detection: The Elephant in the Room},
-    booktitle = {Proceedings of the IEEE/CVF Conference on Computer Vision and Pattern Recognition (CVPR)},
-    month     = {June},
-    year      = {2021},
-    pages     = {11328-11337}
-}
-```
->>>>>>> 29b7db62
+Benchmarks and model files will be shared soon.