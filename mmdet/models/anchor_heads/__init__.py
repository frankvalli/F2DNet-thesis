from .anchor_head import AnchorHead
from .guided_anchor_head import GuidedAnchorHead, FeatureAdaption
from .fcos_head import FCOSHead
from .rpn_head import RPNHead
from .ga_rpn_head import GARPNHead
from .retina_head import RetinaHead
from .ga_retina_head import GARetinaHead
from .csp_mlp_head import CSPMLPHead
from .ssd_head import SSDHead
from .csp_head import CSPHead
from .csp_trans_head import CSPTransHead
from .csp_si_head import CSPSIHead

__all__ = [
    'AnchorHead', 'GuidedAnchorHead', 'FeatureAdaption', 'RPNHead',
    'GARPNHead', 'RetinaHead', 'GARetinaHead', 'SSDHead', 'FCOSHead',
<<<<<<< HEAD
    'CSPHead', 'CSPMLPHead'
=======
    'CSPHead', 'CSPTransHead', 'CSPSIHead',
>>>>>>> f43c7481
]<|MERGE_RESOLUTION|>--- conflicted
+++ resolved
@@ -8,15 +8,10 @@
 from .csp_mlp_head import CSPMLPHead
 from .ssd_head import SSDHead
 from .csp_head import CSPHead
-from .csp_trans_head import CSPTransHead
 from .csp_si_head import CSPSIHead
 
 __all__ = [
     'AnchorHead', 'GuidedAnchorHead', 'FeatureAdaption', 'RPNHead',
     'GARPNHead', 'RetinaHead', 'GARetinaHead', 'SSDHead', 'FCOSHead',
-<<<<<<< HEAD
     'CSPHead', 'CSPMLPHead'
-=======
-    'CSPHead', 'CSPTransHead', 'CSPSIHead',
->>>>>>> f43c7481
 ]